--- conflicted
+++ resolved
@@ -21,23 +21,7 @@
       <nav>
         
         <article class="sidebar-module discussion-sidebar">
-<<<<<<< HEAD
-          <div class="sidebar-username">${django_user.username}</div>
-          <div class="sidebar-user-roles">
-            ${", ".join(role_names)}
-          </div>
-          <div class="sidebar-threads-count"><span>${discussion_user['threads_count']}</span> ${pluralize('discussion', discussion_user['threads_count'])} started</div>
-          <div class="sidebar-comments-count"><span>${discussion_user['comments_count']}</span> ${pluralize('comment', discussion_user['comments_count'])}</div>
-          % if check_permissions_by_view(user, course.id, content=None, name='update_moderator_status'):
-            % if "Moderator" in role_names:
-              <a href="javascript:void(0)" class="sidebar-revoke-moderator-button">Revoke Moderator provileges</a>
-            % else:
-              <a href="javascript:void(0)" class="sidebar-promote-moderator-button">Promote to Moderator</a>
-            % endif
-          % endif
-=======
           <%include file="_user_profile.html" />
->>>>>>> 04642238
         </article>
 
       </nav>
