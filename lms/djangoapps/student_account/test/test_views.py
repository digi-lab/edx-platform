--- conflicted
+++ resolved
@@ -4,11 +4,8 @@
 import re
 from unittest import skipUnless
 from urllib import urlencode
-<<<<<<< HEAD
 import json
-=======
-
->>>>>>> be19c1a9
+
 from mock import patch
 import ddt
 from django.test import TestCase
@@ -70,7 +67,6 @@
         response = self.client.get(reverse('account_index'))
         self.assertContains(response, "Student Account")
 
-<<<<<<< HEAD
     @ddt.data(
         ("account_login", "login"),
         ("account_register", "register"),
@@ -103,11 +99,7 @@
         self.assertContains(response, expected_data)
 
     def test_change_email(self):
-        response = self._change_email(self.NEW_EMAIL, self.PASSWORD)
-=======
-    def test_email_change(self):
         response = self._change_email(self.NEW_EMAIL, self.OLD_PASSWORD)
->>>>>>> be19c1a9
         self.assertEquals(response.status_code, 200)
 
         # Verify that the email associated with the account remains unchanged
@@ -317,7 +309,7 @@
 
         # Create a second user, but do not activate it
         account_api.create_account(self.ALTERNATE_USERNAME, self.OLD_PASSWORD, self.NEW_EMAIL)
-        
+
         # Send the view the email address tied to the inactive user
         response = self._change_password(email=self.NEW_EMAIL)
         self.assertEqual(response.status_code, 400)
@@ -325,7 +317,7 @@
     def test_password_change_no_user(self):
         # Log out the user created during test setup
         self.client.logout()
-        
+
         # Send the view an email address not tied to any user
         response = self._change_password(email=self.NEW_EMAIL)
         self.assertEqual(response.status_code, 400)
@@ -339,7 +331,7 @@
         # Make many consecutive bad requests in an attempt to trigger the rate limiter
         for attempt in xrange(self.INVALID_ATTEMPTS):
             self._change_password(email=self.NEW_EMAIL)
-        
+
         response = self._change_password(email=self.NEW_EMAIL)
         self.assertEqual(response.status_code, 403)
 
