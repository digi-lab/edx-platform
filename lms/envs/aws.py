--- conflicted
+++ resolved
@@ -631,11 +631,7 @@
 if FEATURES.get('ENABLE_COURSEWARE_SEARCH') or \
    FEATURES.get('ENABLE_DASHBOARD_SEARCH') or \
    FEATURES.get('ENABLE_COURSE_DISCOVERY') or \
-<<<<<<< HEAD
-   FEATURES.get('ENABLE_TEAMS_SEARCH'):
-=======
    FEATURES.get('ENABLE_TEAMS'):
->>>>>>> bf999634
     # Use ElasticSearch as the search engine herein
     SEARCH_ENGINE = "search.elastic.ElasticSearchEngine"
 
