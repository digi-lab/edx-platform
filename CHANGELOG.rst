--- conflicted
+++ resolved
@@ -5,14 +5,9 @@
 in roughly chronological order, most recent first.  Add your entries at or near
 the top.  Include a label indicating the component affected.
 
-<<<<<<< HEAD
-LMS: Added bulk email for course feature, with option to optout of individual
-course emails.
-=======
 Studio/LMS: Added ability to set due date formatting through Studio's Advanced Settings.
 The key is due_date_display_format, and the value should be a format supported by Python's
 strftime function.
->>>>>>> c7546271
 
 Common: Added configurable backends for tracking events. Tracking events using
 the python logging module is the default backend. Support for MongoDB and a
